--- conflicted
+++ resolved
@@ -15,11 +15,9 @@
 import util
 import re
 import subprocess
-<<<<<<< HEAD
 from xcp.biosdevname import BiosDevName
-=======
 import time
->>>>>>> 202d8e1e
+
 
 class NIC:
     def __init__(self, nic_dict):
