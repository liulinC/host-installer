--- conflicted
+++ resolved
@@ -73,15 +73,12 @@
 swap_location = '/var/swap/swap.001'
 swap_size = 512
 
-<<<<<<< HEAD
 OEMFLASH_STATE_PARTITION_NUMBER = 3
 OEMFLASH_BOOT_PARTITION_NUMBER = 4
     
-=======
 RETAIL_ROOT_PARTITION_NUMBER = 1
 RETAIL_BACKUP_PARTITION_NUMBER = 2
 
->>>>>>> 4d3ee529
 OEMHDD_SYS_1_PARTITION_NUMBER = 5
 OEMHDD_SYS_2_PARTITION_NUMBER = 6
 OEMHDD_STATE_PARTITION_NUMBER = 7
