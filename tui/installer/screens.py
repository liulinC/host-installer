# Copyright (c) 2005-2006 XenSource, Inc. All use and distribution of this 
# copyrighted material is governed by and subject to terms and conditions 
# as licensed by XenSource, Inc. All other rights reserved.
# Xen, XenSource and XenEnterprise are either registered trademarks or 
# trademarks of XenSource Inc. in the United States and/or other countries.

###
# XEN CLEAN INSTALLER
# Installer TUI screens
#
# written by Andrew Peace

import string
import datetime

import generalui
import uicontroller
from uicontroller import SKIP_SCREEN, EXIT, LEFT_BACKWARDS, RIGHT_FORWARDS, REPEAT_STEP
import constants
import diskutil
import xelogging
from version import *
import snackutil
import repository
import hardware
import util
import socket
import version
import product
import upgrade
import netutil
import urlparse

from snack import *

import tui
import tui.network
import tui.progress

def selectDefault(key, entries):
    """ Given a list of (text, key) and a key to select, returns the appropriate
    text,key pair, or None if not in entries. """

    for text, k in entries:
        if key == k:
            return text, k
    return None

# welcome screen:
def welcome_screen(answers):
    button = ButtonChoiceWindow(tui.screen,
                                "Welcome to %s Setup" % PRODUCT_BRAND,
                                """This setup tool will install %s on your server.  Installing %s will erase all data on the disks selected for use unless an upgrade option is chosen.

Please make sure you have backed up any data you wish to preserve before proceeding with the installation.""" % (PRODUCT_BRAND, PRODUCT_BRAND),
                                ['Ok', 'Cancel Installation'], width = 60)

    # advance to next screen:
    if button == 'cancel installation':
        return EXIT
    else:
        return RIGHT_FORWARDS

def hardware_warnings(answers, ram_warning, vt_warning):
    vt_not_found_text = "Hardware virtualization assist support is not available on this system.  Either it is not present, or is disabled in the system's BIOS.  This capability is required to start Windows virtual machines."
    not_enough_ram_text = "%s requires %dMB of system memory in order to function normally.  Your system appears to have less than this, which may cause problems during startup." % (PRODUCT_BRAND, constants.MIN_SYSTEM_RAM_MB_RAW)

    text = "The following problem(s) were found with your hardware:\n\n"
    if vt_warning:
        text += vt_not_found_text + "\n\n"
    if ram_warning:
        text += not_enough_ram_text + "\n\n"
    text += "You may continue with the installation, though %s might have limited functionality until you have addressed these problems." % PRODUCT_BRAND

    button = ButtonChoiceWindow(
        tui.screen,
        "System Hardware",
        text,
        ['Ok', 'Back'],
        width = 60
        )

    if button == 'back': return LEFT_BACKWARDS
    return RIGHT_FORWARDS

def overwrite_warning(answers):
    button = ButtonChoiceWindow(
        tui.screen,
        "Warning",
        """Only product installations that cannot be upgraded have been detected.

Continuing will result in a clean installation, all existing configuration will be lost.

Alternatively, please contact a Technical Support Representative for the recommended upgrade path.""",
        ['Ok', 'Back'],
        width = 60, default = 1
        )

    if button == 'back': return LEFT_BACKWARDS
    return RIGHT_FORWARDS

def get_admin_interface(answers):
    direction, iface = tui.network.select_netif("Which network interface would you like to use for connecting to the management server on your host?", answers['network-hardware'], answers.has_key('net-admin-interface') and answers['net-admin-interface'] or None)
    if direction == RIGHT_FORWARDS:
        answers['net-admin-interface'] = iface
    return direction

def get_admin_interface_configuration(answers):
    assert answers.has_key('net-admin-interface')
    nic = answers['network-hardware'][answers['net-admin-interface']]

    if answers.has_key('runtime-iface-configuration'):
        # we have a runtime interface configuration; check to see if there is
        # configuration for the interface we're currently trying to configure.
        # If so, use it to get default values; we're being super careful to
        # check bounds, etc. here.  answers['runtime-iface-configuration'] is 
        # a pair, (all_dhcp, manual_config), where manual_config is a map
        # of interface name (string) -> network config.
        ric = answers['runtime-iface-configuration']
        if len(ric) != 2: # this should never really happen but best to be safe
            defaults = None
        else:
            ric_all_dhcp, ric_manual_config = ric
            if ric_manual_config == None or ric_all_dhcp:
                defaults = None
            else:
                # have we already configured this interface?
                if ric_manual_config.has_key(answers['net-admin-interface']):
                    defaults = ric_manual_config[answers['net-admin-interface']]
                else:
                    defaults = None
    else:
        defaults = None

    rc, conf = tui.network.get_iface_configuration(
        nic, txt = "Please specify how networking should be configured for the management interface on this host.",
        defaults = defaults
        )
    if rc == RIGHT_FORWARDS:
        answers['net-admin-configuration'] = conf
    return rc

def get_installation_type(answers, insts):
    entries = []
    for x in insts:
        if x.version < product.THIS_PRODUCT_VERSION:
            entries.append(("Upgrade %s" % str(x), (x, x.settingsAvailable())))
        else:
            entries.append(("Freshen %s" % str(x), (x, x.settingsAvailable())))

    entries.append( ("Perform clean installation", None) )

    # default value?
    if answers.has_key('install-type') and answers['install-type'] == constants.INSTALL_TYPE_REINSTALL:
        default = selectDefault(answers['installation-to-overwrite'], entries)
    else:
        default = None

    (button, entry) = ListboxChoiceWindow(
        tui.screen,
        "Installation Type",
        "One or more existing product installations that can be refreshed using this setup tool have been detected.  What would you like to do?",
        entries,
        ['Ok', 'Back'], width=60, default = default)

    if button == 'back': return LEFT_BACKWARDS

    if entry == None:
        answers['install-type'] = constants.INSTALL_TYPE_FRESH
        answers['preserve-settings'] = False

        if answers.has_key('installation-to-overwrite'):
            del answers['installation-to-overwrite']
    else:
        answers['install-type'] = constants.INSTALL_TYPE_REINSTALL
        answers['installation-to-overwrite'], preservable = entry
        answers['preserve-settings'] = preservable

        for k in ['guest-disks', 'primary-disk', 'default-sr-uuid']:
            if answers.has_key(k):
                del answers[k]
    return RIGHT_FORWARDS

def upgrade_settings_warning(answers):
    button = ButtonChoiceWindow(
        tui.screen,
        "Preserve Settings",
        """The configuration of %s cannot be automatically retained. You must re-enter the configuration manually.

Warning: You must use the current values. Failure to do so may result in an incorrect installation of the product.""" % str(answers['installation-to-overwrite']),
        ['Ok', 'Back'],
        width = 60
        )

    if button == 'back': return LEFT_BACKWARDS
    return RIGHT_FORWARDS

def force_backup_screen(answers):
    button = ButtonChoiceWindow(
        tui.screen,
        "Back-up Existing Installation",
        """The installer needs to create a backup of your existing installation.

This will erase data currently on the backup partition (which includes previous backups performed by the installer, and backups installed onto the host using the CLI's 'host-restore' function).

Continue with installation?""",
        ['Continue', 'Back']
        )
    if button == 'back': return LEFT_BACKWARDS

    answers['backup-existing-installation'] = True
    return RIGHT_FORWARDS

def backup_existing_installation(answers):
    # default selection:
    if answers.has_key('backup-existing-installation'):
        if answers['backup-existing-installation']:
            default = 0
        else:
            default = 1
    else:
        default = 0

    button = snackutil.ButtonChoiceWindowEx(
        tui.screen,
        "Back-up Existing Installation?",
        """Would you like to back-up your existing installation before re-installing %s?

The backup will be placed on the second partition of the destination disk (%s), overwriting any previous backups on that volume.""" % (PRODUCT_BRAND, diskutil.determinePartitionName(answers['installation-to-overwrite'].primary_disk, RETAIL_BACKUP_PARTITION_NUMBER)),
        ['Yes', 'No', 'Back'], default = default
        )

    if button == 'back': return LEFT_BACKWARDS

    answers['backup-existing-installation'] = (button == 'yes')
    return RIGHT_FORWARDS

def eula_screen(answers):
    eula_file = open(constants.EULA_PATH, 'r')
    eula = string.join(eula_file.readlines())
    eula_file.close()

    while True:
        button = snackutil.ButtonChoiceWindowEx(
            tui.screen,
            "End User License Agreement",
            eula,
            ['Accept EULA', 'Back'], width=60, default=1)

        if button == 'accept eula':
            return RIGHT_FORWARDS
        elif button == 'back':
            return LEFT_BACKWARDS
        else:
            ButtonChoiceWindow(
                tui.screen,
                "End User License Agreement",
                "You must select 'Accept EULA' (by highlighting it with the cursor keys, then pressing either Space or Enter to press it) in order to install this product.",
                ['Ok'])

def confirm_erase_volume_groups(answers):
    problems = diskutil.findProblematicVGs(answers['guest-disks'])
    if len(problems) == 0:
        return SKIP_SCREEN

    if len(problems) == 1:
        affected = "The volume group affected is %s.  Are you sure you wish to continue?" % problems[0]
    elif len(problems) > 1:
        affected = "The volume groups affected are %s.  Are you sure you wish to continue?" % generalui.makeHumanList(problems)

    button = ButtonChoiceWindow(tui.screen,
                                "Conflicting LVM Volume Groups",
                                """Some or all of the disks you selected to install %s onto contain parts of LVM volume groups.  Proceeding with the installation will cause these volume groups to be deleted.

%s""" % (PRODUCT_BRAND, affected),
                                ['Continue', 'Back'], width=60)

    if button == 'back': return LEFT_BACKWARDS
    return RIGHT_FORWARDS

(
    REPOCHK_NO_ACCESS,
    REPOCHK_NO_REPO,
    REPOCHK_NO_BASE_REPO,
    REPOCHK_PRODUCT_VERSION_MISMATCH,
    REPOCHK_NO_ERRORS
) = range(5)

def check_repo_def(definition, require_base_repo):
    """ Check that the repository source definition gives access to suitable
    repositories. """
    try:
        repos = repository.repositoriesFromDefinition(*definition)
    except:
        return REPOCHK_NO_ACCESS
    else:
        if len(repos) == 0:
            return REPOCHK_NO_REPO
        elif constants.MAIN_REPOSITORY_NAME not in [r.identifier() for r in repos] and require_base_repo:
            return REPOCHK_NO_BASE_REPO
        elif False in [ r.compatible_with(version.PRODUCT_BRAND, product.THIS_PRODUCT_VERSION) for r in repos ]:
            return REPOCHK_PRODUCT_VERSION_MISMATCH

    return REPOCHK_NO_ERRORS

def interactive_check_repo_def(defintiion, require_base_repo):
    """ Check repo definition and display an appropriate dialog based
    on outcome.  Returns boolean indicating whether to continue with
    the definition given or not. """

    rc = check_repo_def(defintiion, require_base_repo)
    if rc == REPOCHK_NO_ACCESS:
        ButtonChoiceWindow(
            tui.screen,
            "Problem with location",
            "Setup was unable to access the location you specified - please check and try again.",
            ['Ok']
            )
    elif rc in [REPOCHK_NO_REPO, REPOCHK_NO_BASE_REPO]:
        ButtonChoiceWindow(
           tui.screen,
           "Problem with location",
           "A base installation repository was not found at that location.  Please check and try again.",
           ['Ok']
           )
    elif rc == REPOCHK_PRODUCT_VERSION_MISMATCH:
        cont = ButtonChoiceWindow(
            tui.screen,
            "Version Mismatch",
            "The location you specified contains packages designed for a different version of %s.\n\nThis may result in failures during installation, or an incorrect installation of the product." % version.PRODUCT_BRAND,
            ['Continue Anyway', 'Back']
            )
        return cont in ['continue anyway', None]
    else:
        return True


def select_installation_source(answers):
    ENTRY_LOCAL = 'Local media (CD-ROM)', 'local'
    ENTRY_URL = 'HTTP or FTP', 'url'
    ENTRY_NFS = 'NFS', 'nfs'
    entries = [ ENTRY_LOCAL, ENTRY_URL, ENTRY_NFS ]

    # default selection?
    if answers.has_key('source-media'):
        default = selectDefault(answers['source-media'], entries)
    else:
        default = ENTRY_LOCAL

    (button, entry) = ListboxChoiceWindow(
        tui.screen,
        "Select Installation Source",
        "Please select the type of source you would like to use for this installation",
        entries,
        ['Ok', 'Back'], default=default
        )

    if button == 'back': return LEFT_BACKWARDS

    # clear the source-address key?
    if answers.has_key('source-media') and answers['source-media'] != entry:
        answers['source-address'] = ""

    # store their answer:
    answers['source-media'] = entry

    # if local, check that the media is correct:
    if entry == 'local':
        answers['source-address'] = ""
        if not interactive_check_repo_def(('local', ''), True):
            return REPEAT_STEP

    return RIGHT_FORWARDS

def use_extra_media(answers, vt_warning):
    if vt_warning:
        extra_text = "\n\nThis is strongly recommended as your system does not appear to support Windows guests.  If your system has hardware assist support, you may need to enable it in the BIOS to activate this capability."
    else:
        extra_text = ""

    default = 0
    if answers.has_key('more-media') and not answers['more-media']:
            default = 1

    rc = snackutil.ButtonChoiceWindowEx(
        tui.screen,
        "Linux Pack",
        "Would you like to install the Linux Pack from a second CD?" + extra_text,
        ['Yes', 'No', 'Back'],
        default = default
        )

    if rc == 'back': return LEFT_BACKWARDS

    answers['more-media'] = (rc != 'no')
    return RIGHT_FORWARDS

def setup_runtime_networking(answers):
    defaults = None
    if answers.has_key('installation-to-overwrite'):
        try:
            defaults = answers['installation-to-overwrite'].readSettings()
        except:
            pass
    return tui.network.requireNetworking(answers, defaults)

def get_url_location(answers):
    text = "Please enter the URL for your HTTP or FTP repository and, optionally, a username and password"
    url_field = Entry(50)
    user_field = Entry(16)
    passwd_field = Entry(16, password = 1)
    url_text = Textbox(11, 1, "URL:")
    user_text = Textbox(11, 1, "Username:")
    passwd_text = Textbox(11, 1, "Password:")

    if answers.has_key('source-address'):
        url = answers['source-address']
        (scheme, netloc, path, params, query) = urlparse.urlsplit(url)
        (hostname, username, password) = util.splitNetloc(netloc)
        if username != None:
            user_field.set(username)
            if password == None:
                url_field.set(url.replace('%s@' % username, '', 1))
            else:
                passwd_field.set(password)
                url_field.set(url.replace('%s:%s@' % (username, password), '', 1))
        else:
            url_field.set(url)

    done = False
    while not done:
        gf = GridFormHelp(tui.screen, "Specify Repository", None, 1, 3)
        bb = ButtonBar(tui.screen, [ 'Ok', 'Back' ])
        t = TextboxReflowed(50, text)

        entry_grid = Grid(2, 3)
        entry_grid.setField(url_text, 0, 0)
        entry_grid.setField(url_field, 1, 0)
        entry_grid.setField(user_text, 0, 1)
        entry_grid.setField(user_field, 1, 1, anchorLeft = 1)
        entry_grid.setField(passwd_text, 0, 2)
        entry_grid.setField(passwd_field, 1, 2, anchorLeft = 1)

        gf.add(t, 0, 0, padding = (0,0,0,1))
        gf.add(entry_grid, 0, 1, padding = (0,0,0,1))
        gf.add(bb, 0, 2, growx = 1)

        button = bb.buttonPressed(gf.runOnce())

        if button == 'back': return LEFT_BACKWARDS

        if user_field.value() != '':
            if passwd_field.value() != '':
                answers['source-address'] = url_field.value().replace('//', '//%s:%s@' % (user_field.value(), passwd_field.value()), 1)
            else:
                answers['source-address'] = url_field.value().replace('//', '//%s@' % user_field.value(), 1)
        else:
            answers['source-address'] = url_field.value()
        done = interactive_check_repo_def((answers['source-media'], answers['source-address']), True)
            
    return RIGHT_FORWARDS

def get_nfs_location(answers):
    text = "Please enter the server and path of your NFS share (e.g. myserver:/my/directory)"
    label = "NFS Path:"
        
    done = False
    while not done:
        if answers.has_key('source-address'):
            default = answers['source-address']
        else:
            default = ""
        (button, result) = EntryWindow(
            tui.screen,
            "Specify Repository",
            text,
            [(label, default)], entryWidth = 50, width = 50,
            buttons = ['Ok', 'Back'])
            
        answers['source-address'] = result[0]

        if button == 'back': return LEFT_BACKWARDS

        done = interactive_check_repo_def((answers['source-media'], answers['source-address']), True)
            
    return RIGHT_FORWARDS

def get_source_location(answers):
    if answers['source-media'] == 'url':
        return get_url_location(answers)
    else:
        return get_nfs_location(answers)

# verify the installation source?
def verify_source(answers):
    done = False
    SKIP, VERIFY = range(2)
    entries = [ ("Skip verification", SKIP),
                ("Verify Installation Source", VERIFY), ]

    if answers['source-media'] == 'local':
        text = "Would you like to test your media?"
        default = selectDefault(VERIFY, entries)
    else:
        text = "Would you like to test your installation repository?  This may cause significant network traffic."
        default = selectDefault(SKIP, entries)

    while not done:
        (button, entry) = ListboxChoiceWindow(
            tui.screen, "Verify Installation Source", text,
            entries, ['Ok', 'Back'], default = default)

        if button == 'back': return LEFT_BACKWARDS

        if entry == VERIFY:
            # we need to do the verification:
            done = interactive_source_verification(
                answers['source-media'], answers['source-address']
                )
        else:
            done = True

    return RIGHT_FORWARDS

def interactive_source_verification(media, address):
    xelogging.log("Checking media %s: %s" % (media, address))
    try:
        repos = repository.repositoriesFromDefinition(
            media, address
            )
    except Exception, e:
        xelogging.log("Received exception %s whilst attempting to verify installation source." % str(e))
        ButtonChoiceWindow(
            tui.screen,
            "Problem accessing media",
            "Setup was unable to access the installation source you specified.",
            ['Ok']
            )
        return False
    else:
        if len(repos) == 0:
            ButtonChoiceWindow(
                tui.screen,
                "Problem accessing media",
                "No setup files were found at the location you specified.",
                ['Ok']
                )
            return False
        else:
            errors = []
            pd = tui.progress.initProgressDialog(
                "Verifying Installation Source", "Initializing...",
                len(repos) * 100
                )
            tui.progress.displayProgressDialog(0, pd)
            for i in range(len(repos)):
                r = repos[i]
                def progress(x):
                    #print i * 100 + x
                    tui.progress.displayProgressDialog(i*100 + x, pd, "Checking %s..." % r._name)
                errors.extend(r.check(progress))

            tui.progress.clearModelessDialog()

            if len(errors) != 0:
                errtxt = generalui.makeHumanList([x.name for x in errors])
                ButtonChoiceWindow(
                    tui.screen,
                    "Problems found",
                    "Some packages appeared damaged.  These were: %s" % errtxt,
                    ['Ok']
                    )
                return False
            else:
                repo_names = generalui.makeHumanList( ['"%s"' %x.name() for x in repos])
                ButtonChoiceWindow(
                    tui.screen,
                    "Verification Successful",
                    "Verification of your installation pack(s) %s completed successfully: no problems were found." % repo_names,
                    ['Ok']
                    )
                return True


# select drive to use as the Dom0 disk:
def select_primary_disk(answers):
    diskEntries = diskutil.getQualifiedDiskList()

    entries = []
    
    for de in diskEntries:
        (vendor, model, size) = diskutil.getExtendedDiskInfo(de)
        if constants.min_primary_disk_size <= diskutil.blockSizeToGBSize(size) <= constants.max_primary_disk_size:
            stringEntry = "%s - %s [%s %s]" % (de, diskutil.getHumanDiskSize(size), vendor, model)
            e = (stringEntry, de)
            entries.append(e)

    # we should have at least one disk (this should be checked before the UI is
    # started.
    assert len(entries) != 0

    # if only one disk, set default and skip this screen:
    if len(diskEntries) == 1:
        answers['primary-disk'] = diskEntries[0]
        return SKIP_SCREEN

    # default value:
    default = None
    if answers.has_key('primary-disk'):
        default = selectDefault(answers['primary-disk'], entries)

    (button, entry) = ListboxChoiceWindow(
        tui.screen,
        "Select Primary Disk",
        """Please select the disk you would like to install %s on (disks with insufficient space are not shown).

You may need to change your system settings to boot from this disk.""" % (PRODUCT_BRAND),
        entries,
        ['Ok', 'Back'], width = 55, height = 4, scroll = 1, default = default)

    # entry contains the 'de' part of the tuple passed in
    answers['primary-disk'] = entry

    if button == 'back': return LEFT_BACKWARDS

    return RIGHT_FORWARDS

def select_guest_disks(answers):
    # if only one disk, set default and skip this screen:
    diskEntries = diskutil.getQualifiedDiskList()
    if len(diskEntries) == 1:
        answers['guest-disks'] = diskEntries
        return SKIP_SCREEN

    # set up defaults:
    if answers.has_key('guest-disks'):
        currently_selected = answers['guest-disks']
    else:
        currently_selected = answers['primary-disk']

    # Make a list of entries: (text, item)
    entries = []
    for de in diskEntries:
        (vendor, model, size) = diskutil.getExtendedDiskInfo(de)
        entry = "%s - %s [%s %s]" % (de, diskutil.getHumanDiskSize(size), vendor, model)
        entries.append((entry, de))
        
    text = TextboxReflowed(54, "Which disks would you like to use for %s storage?  \n\nOne storage repository will be created that spans the selected disks.  You can choose not to prepare any storage if you wish to create an advanced configuration after installation." % BRAND_GUEST)
    buttons = ButtonBar(tui.screen, [('Ok', 'ok'), ('Back', 'back')])
    cbt = CheckboxTree(4, scroll = 1)
    for (c_text, c_item) in entries:
        cbt.append(c_text, c_item, c_item in currently_selected)
    
    gf = GridFormHelp(tui.screen, 'Guest Storage', None, 1, 3)
    gf.add(text, 0, 0, padding = (0, 0, 0, 1))
    gf.add(cbt, 0, 1, padding = (0, 0, 0, 1))
    gf.add(buttons, 0, 2, growx = 1)
    
    result = gf.runOnce()
    button = buttons.buttonPressed(gf.runOnce())
    
    if button == 'back': return LEFT_BACKWARDS

    answers['guest-disks'] = cbt.getSelection()

    # if the user select no disks for guest storage, check this is what
    # they wanted:
    if answers['guest-disks'] == []:
        button = ButtonChoiceWindow(
            tui.screen,
            "Warning",
            """You didn't select any disks for %s storage.  Are you sure this is what you want?

If you proceed, please refer to the user guide for details on provisioning storage after installation.""" % BRAND_GUEST,
            ['Continue', 'Back']
            )
        if button == 'back': return REPEAT_STEP

    return RIGHT_FORWARDS

def confirm_installation(answers):
    text1 = "We have collected all the information required to install %s. " % PRODUCT_BRAND
    if answers['install-type'] == constants.INSTALL_TYPE_FRESH:
        # need to work on a copy of this! (hence [:])
        disks = answers['guest-disks'][:]
        if answers['primary-disk'] not in disks:
            disks.append(answers['primary-disk'])
        disks.sort()
        if len(disks) == 1:
            term = 'disk'
        else:
            term = 'disks'
        disks_used = generalui.makeHumanList(disks)
        text2 = "Please confirm you wish to proceed: all data on %s %s will be destroyed!" % (term, disks_used)
    elif answers['install-type'] == constants.INSTALL_TYPE_REINSTALL:
        text2 = "The installation will be performed over %s, preserving existing %s in your storage repository." % (str(answers['installation-to-overwrite']), BRAND_GUESTS)

    text = text1 + "\n\n" + text2
    ok = 'Install %s' % PRODUCT_BRAND
    button = snackutil.ButtonChoiceWindowEx(
        tui.screen, "Confirm Installation", text,
        [ok, 'Back'], default = 1
        )

    if button == 'back': return LEFT_BACKWARDS
    return RIGHT_FORWARDS

def get_root_password(answers):
    done = False
        
    while not done:
        (button, result) = snackutil.PasswordEntryWindow(
            tui.screen, "Set Password",
            "Please specify the root password for this installation. \n\n(This is the password used when connecting to the %s from %s.)" % (BRAND_SERVER, BRAND_CONSOLE), 
            ['Password', 'Confirm'], buttons = ['Ok', 'Back'],
            )
        if button == 'back': return LEFT_BACKWARDS
        
        (pw, conf) = result
        if pw == conf:
            if pw == None or len(pw) < constants.MIN_PASSWD_LEN:
                ButtonChoiceWindow(tui.screen,
                               "Password Error",
                               "The password has to be %d characters or longer." % constants.MIN_PASSWD_LEN,
                               ['Ok'])
            else:
                done = True
        else:
            ButtonChoiceWindow(tui.screen,
                               "Password Error",
                               "The passwords you entered did not match.  Please try again.",
                               ['Ok'])

    # if they didn't select OK we should have returned already
    assert button in ['ok', None]
    answers['root-password'] = pw
    answers['root-password-type'] = 'plaintext'
    return RIGHT_FORWARDS

def get_name_service_configuration(answers):
    # horrible hack - need a tuple due to bug in snack that means
    # we don't get an arge passed if we try to just pass False
    def hn_callback((enabled, )):
        hostname.setFlags(FLAG_DISABLED, enabled)
    def ns_callback((enabled, )):
        for entry in [ns1_entry, ns2_entry, ns3_entry]:
            entry.setFlags(FLAG_DISABLED, enabled)

    hide_rb = answers['net-admin-configuration'].isStatic()

    # HOSTNAME:
    hn_title = Textbox(len("Hostname Configuration"), 1, "Hostname Configuration")
    
    # the hostname radio group:
    if not answers.has_key('manual-hostname'):
        # no current value set - if we currently have a useful hostname,
        # use that, else make up a random one:
        current_hn = socket.gethostname()
        if current_hn in [None, '', '(none)', 'localhost', 'localhost.localdomain']:
            answers['manual-hostname'] = True, util.mkRandomHostname()
        else:
            answers['manual-hostname'] = True, current_hn
    use_manual_hostname, manual_hostname = answers['manual-hostname']
    if manual_hostname == None:
        manual_hostname = ""
        
    hn_rbgroup = RadioGroup()
    hn_dhcp_rb = hn_rbgroup.add("Automatically set via DHCP", "hn_dhcp", not use_manual_hostname)
    hn_dhcp_rb.setCallback(hn_callback, data = (False,))
    hn_manual_rb = hn_rbgroup.add("Manually specify:", "hn_manual", use_manual_hostname)
    hn_manual_rb.setCallback(hn_callback, data = (True,))

    # the hostname text box:
    hostname = Entry(hide_rb and 30 or 42, text = manual_hostname)
    hostname.setFlags(FLAG_DISABLED, use_manual_hostname)
    hostname_grid = Grid(2, 1)
    if hide_rb:
        hostname_grid.setField(Textbox(15, 1, "Hostname:"), 0, 0)
    else:
        hostname_grid.setField(Textbox(4, 1, ""), 0, 0) # spacer
    hostname_grid.setField(hostname, 1, 0)

    # NAMESERVERS:
    def nsvalue(answers, id):
        if not answers.has_key('manual-nameservers'):
            if not answers.has_key('runtime-iface-configuration'):
                return ""
            # we have a runtime interface configuration; check to see if there is
            # configuration for the interface we're currently trying to configure.
            # If so, use it to get default values; we're being super careful to
            # check bounds, etc. here.  answers['runtime-iface-configuration'] is 
            # a pair, (all_dhcp, manual_config), where manual_config is a map
            # of interface name (string) -> network config.
            ric = answers['runtime-iface-configuration']
            if len(ric) != 2: # this should never really happen but best to be safe
                return ""
            else:
                ric_all_dhcp, ric_manual_config = ric
                if ric_manual_config == None or ric_all_dhcp:
                    return ""
                else:
                    if ric_manual_config.has_key(answers['net-admin-interface']):
                        ai = ric_manual_config[answers['net-admin-interface']]
                        if ai.isStatic() and id == 0 and ai.dns:
                            return ai.dns
                        else:
                            return ""
                    else:
                        return ""
        (mns, nss) = answers['manual-nameservers']
        if not mns or id >= len(nss):
            return ""
        else:
            return nss[id]

    ns_title = Textbox(len("DNS Configuration"), 1, "DNS Configuration")

    use_manual_dns = nsvalue(answers, 0) != ""
    if hide_rb:
        use_manual_dns = True

    # Name server radio group
    ns_rbgroup = RadioGroup()
    ns_dhcp_rb = ns_rbgroup.add("Automatically set via DHCP", "ns_dhcp",
                                not use_manual_dns)
    ns_dhcp_rb.setCallback(ns_callback, (False,))
    ns_manual_rb = ns_rbgroup.add("Manually specify:", "ns_dhcp",
                                  use_manual_dns)
    ns_manual_rb.setCallback(ns_callback, (True,))

    # Name server text boxes
    ns1_text = Textbox(15, 1, "DNS Server 1:")
    ns1_entry = Entry(30, nsvalue(answers, 0))
    ns1_grid = Grid(2, 1)
    ns1_grid.setField(ns1_text, 0, 0)
    ns1_grid.setField(ns1_entry, 1, 0)
    
    ns2_text = Textbox(15, 1, "DNS Server 2:")
    ns2_entry = Entry(30, nsvalue(answers, 1))
    ns2_grid = Grid(2, 1)
    ns2_grid.setField(ns2_text, 0, 0)
    ns2_grid.setField(ns2_entry, 1, 0)

    ns3_text = Textbox(15, 1, "DNS Server 3:")
    ns3_entry = Entry(30, nsvalue(answers, 2))
    ns3_grid = Grid(2, 1)
    ns3_grid.setField(ns3_text, 0, 0)
    ns3_grid.setField(ns3_entry, 1, 0)

    if nsvalue(answers, 0) == "":
        for entry in [ns1_entry, ns2_entry, ns3_entry]:
            entry.setFlags(FLAG_DISABLED, use_manual_dns)

    done = False
    while not done:
        buttons = ButtonBar(tui.screen, [('Ok', 'ok'), ('Back', 'back')])

        # The form itself:
        i = 1
        gf = GridFormHelp(tui.screen, 'Hostname and DNS Configuration', None, 1, 11)
        gf.add(hn_title, 0, 0, padding = (0,0,0,0))
        if not hide_rb:
            gf.add(hn_dhcp_rb, 0, 1, anchorLeft = True)
            gf.add(hn_manual_rb, 0, 2, anchorLeft = True)
            i += 2
        gf.add(hostname_grid, 0, i, padding = (0,0,0,1), anchorLeft = True)
    
        gf.add(ns_title, 0, i+1, padding = (0,0,0,0))
        if not hide_rb:
            gf.add(ns_dhcp_rb, 0, 5, anchorLeft = True)
            gf.add(ns_manual_rb, 0, 6, anchorLeft = True)
            i += 2
        gf.add(ns1_grid, 0, i+2)
        gf.add(ns2_grid, 0, i+3)
        gf.add(ns3_grid, 0, i+4, padding = (0,0,0,1))
    
        gf.add(buttons, 0, 10, growx = 1)

        button = buttons.buttonPressed(gf.runOnce())

        if button == 'back': LEFT_BACKWARDS

        # manual hostname?
        if hn_manual_rb.selected():
            answers['manual-hostname'] = (True, hostname.value())
        else:
            answers['manual-hostname'] = (False, None)

        # manual nameservers?
        if ns_manual_rb.selected():
            answers['manual-nameservers'] = (True, [ns1_entry.value()])
            if ns2_entry.value() != '':
                answers['manual-nameservers'][1].append(ns2_entry.value())
                if ns3_entry.value() != '':
                    answers['manual-nameservers'][1].append(ns3_entry.value())
        else:
            answers['manual-nameservers'] = (False, None)
            
        # validate before allowing the user to continue:
        done = True

        if hn_manual_rb.selected():
            if not netutil.valid_hostname(hostname.value(), fqdn = True):
                done = False
                ButtonChoiceWindow(tui.screen,
                                       "Name Service Configuration",
                                       "The hostname you entered was not valid.",
                                       ["Back"])
                continue
        if ns_manual_rb.selected():
            if not netutil.valid_ip_addr(ns1_entry.value()) or \
                    (ns2_entry.value() != '' and not netutil.valid_ip_addr(ns2_entry.value())) or \
                    (ns3_entry.value() != '' and not netutil.valid_ip_addr(ns3_entry.value())):
                done = False
                ButtonChoiceWindow(tui.screen,
                                   "Name Service Configuration",
                                   "Please check that you have entered at least one nameserver, and that the nameservers you specified are valid.",
                                   ["Back"])

    return RIGHT_FORWARDS

def get_timezone_region(answers):
    entries = generalui.getTimeZoneRegions()

    # default value?
    default = None
    if answers.has_key('timezone-region'):
        default = answers['timezone-region']

    (button, entry) = ListboxChoiceWindow(
        tui.screen,
        "Select Time Zone",
        "Please select the geographical area that your %s is in:" % BRAND_SERVER,
        entries, ['Ok', 'Back'], height = 8, scroll = 1,
        default = default)

    if button == 'back': return LEFT_BACKWARDS

    answers['timezone-region'] = entries[entry]
    return RIGHT_FORWARDS

def get_timezone_city(answers):
    entries = generalui.getTimeZoneCities(answers['timezone-region'])

    # default value?
    default = None
    if answers.has_key('timezone-city') and answers['timezone-city'] in entries:
        default = answers['timezone-city'].replace('_', ' ')

    (button, entry) = ListboxChoiceWindow(
        tui.screen,
        "Select Time Zone",
        "Please select the city or area that the managed host is in (press a letter to jump to that place in the list):",
        map(lambda x: x.replace('_', ' '), entries),
        ['Ok', 'Back'], height = 8, scroll = 1, default = default)

    if button == 'back': return LEFT_BACKWARDS

    answers['timezone-city'] = entries[entry]
    answers['timezone'] = "%s/%s" % (answers['timezone-region'], answers['timezone-city'])
    return RIGHT_FORWARDS

def get_time_configuration_method(answers):
    ENTRY_NTP = "Using NTP", "ntp"
    ENTRY_MANUAL = "Manual time entry", "manual"
    entries = [ ENTRY_NTP, ENTRY_MANUAL ]

    # default value?
    default = None
    if answers.has_key("time-config-method"):
        default = selectDefault(answers['time-config-method'], entries)

    (button, entry) = ListboxChoiceWindow(
        tui.screen,
        "System Time",
        "How should the local time be determined?\n\n(Note that if you choose to enter it manually, you will need to respond to a prompt at the end of the installation.)",
        entries, ['Ok', 'Back'], default = default)

    if button == 'back': return LEFT_BACKWARDS

    if entry == 'ntp':
        answers['time-config-method'] = 'ntp'
    elif entry == 'manual':
        answers['time-config-method'] = 'manual'
    return RIGHT_FORWARDS

def get_ntp_servers(answers):
    if answers['time-config-method'] != 'ntp':
        return SKIP_SCREEN

    def dhcp_change():
        for x in [ ntp1_field, ntp2_field, ntp3_field ]:
            x.setFlags(FLAG_DISABLED, not dhcp_cb.value())

    hide_cb = answers['net-admin-configuration'].isStatic()

    gf = GridFormHelp(tui.screen, 'NTP Configuration', None, 1, 4)
    text = TextboxReflowed(60, "Please specify details of the NTP servers you wish to use (e.g. pool.ntp.org)?")
    buttons = ButtonBar(tui.screen, [("Ok", "ok"), ("Back", "back")])

    dhcp_cb = Checkbox("NTP is configured by my DHCP server", 1)
    dhcp_cb.setCallback(dhcp_change, ())

    def ntpvalue(answers, sn):
        if not answers.has_key('ntp-servers'):
            return ""
        else:
            servers = answers['ntp-servers']
            if sn < len(servers):
                return servers[sn]
            else:
                return ""

    ntp1_field = Entry(40, ntpvalue(answers, 0))
    ntp1_field.setFlags(FLAG_DISABLED, hide_cb)
    ntp2_field = Entry(40, ntpvalue(answers, 1))
    ntp2_field.setFlags(FLAG_DISABLED, hide_cb)
    ntp3_field = Entry(40, ntpvalue(answers, 2))
    ntp3_field.setFlags(FLAG_DISABLED, hide_cb)

    ntp1_text = Textbox(15, 1, "NTP Server 1:")
    ntp2_text = Textbox(15, 1, "NTP Server 2:")
    ntp3_text = Textbox(15, 1, "NTP Server 3:")

    entry_grid = Grid(2, 3)
    entry_grid.setField(ntp1_text, 0, 0)
    entry_grid.setField(ntp1_field, 1, 0)
    entry_grid.setField(ntp2_text, 0, 1)
    entry_grid.setField(ntp2_field, 1, 1)
    entry_grid.setField(ntp3_text, 0, 2)
    entry_grid.setField(ntp3_field, 1, 2)

    i = 1

    gf.add(text, 0, 0, padding = (0,0,0,1))
    if not hide_cb:
        gf.add(dhcp_cb, 0, 1)
        i += 1
    gf.add(entry_grid, 0, i, padding = (0,0,0,1))
    gf.add(buttons, 0, i+1, growx = 1)

    button = buttons.buttonPressed(gf.runOnce())

<<<<<<< HEAD
    if buttons.buttonPressed(result) in ['ok', None]:
        if hide_cb or not dhcp_cb.value():
            servers = filter(lambda x: x != "", [ntp1_field.value(), ntp2_field.value(), ntp3_field.value()])
            if len(servers) == 0:
                ButtonChoiceWindow(tui.screen,
                                   "NTP Configuration",
                                   "You didn't specify any NTP servers!",
                                   ["Ok"])
                return 0
            else:
                answers['ntp-servers'] = servers
=======
    if button == 'back': return LEFT_BACKWARDS

    if hide_cb or not dhcp_cb.value():
        servers = filter(lambda x: x != "", [ntp1_field.value(), ntp2_field.value(), ntp3_field.value()])
        if len(servers) == 0:
            ButtonChoiceWindow(tui.screen,
                               "NTP Configuration",
                               "You did not specify any NTP servers",
                               ["Ok"])
            return REPEAT_STEP
>>>>>>> 4d3ee529
        else:
            answers['ntp-servers'] = servers
    else:
        answers['ntp-servers'] = []
    return RIGHT_FORWARDS

# this is used directly by backend.py - 'now' is localtime
def set_time(answers, now, show_back_button = False):
    done = False

    # set these outside the loop so we don't overwrite them in the
    # case that the user enters a bad value.
    day = Entry(3, "%02d" % now.day, scroll = 0)
    month = Entry(3, "%02d" % now.month, scroll = 0)
    year = Entry(5, "%04d" % now.year, scroll = 0)
    hour = Entry(3, "%02d" % now.hour, scroll = 0)
    minute = Entry(3, "%02d" % now.minute, scroll = 0)

    # loop until the form validates or they click back:
    while not done:
        gf = GridFormHelp(tui.screen, "Set local time", "", 1, 4)
        
        gf.add(TextboxReflowed(50, "Please set the current (local) date and time"), 0, 0, padding = (0,0,1,1))
        
        dategrid = Grid(7, 4)
        # TODO: switch day and month around if in appropriate timezone
        dategrid.setField(Textbox(12, 1, "Year (YYYY)"), 1, 0)
        dategrid.setField(Textbox(12, 1, "Month (MM)"), 2, 0)
        dategrid.setField(Textbox(12, 1, "Day (DD)"), 3, 0)
        
        dategrid.setField(Textbox(12, 1, "Hour (HH)"), 1, 2)
        dategrid.setField(Textbox(12, 1, "Min (MM)"), 2, 2)
        dategrid.setField(Textbox(12, 1, ""), 3, 2)
        
        dategrid.setField(Textbox(12, 1, ""), 0, 0)
        dategrid.setField(Textbox(12, 1, "Date:"), 0, 1)
        dategrid.setField(Textbox(12, 1, "Time (24h):"), 0, 3)
        dategrid.setField(Textbox(12, 1, ""), 0, 2)
        
        dategrid.setField(year, 1, 1, padding=(0,0,0,1))
        dategrid.setField(month, 2, 1, padding=(0,0,0,1))
        dategrid.setField(day, 3, 1, padding=(0,0,0,1))
        
        dategrid.setField(hour, 1, 3)
        dategrid.setField(minute, 2, 3)
        
        gf.add(dategrid, 0, 1, padding=(0,0,1,1))

        if show_back_button:
            buttons = ButtonBar(tui.screen, [("Ok", "ok"), ("Back", "back")])
        else:
            buttons = ButtonBar(tui.screen, [("Ok", "ok")])
        gf.add(buttons, 0, 2, growx = 1)
        
        button = buttons.buttonPressed(gf.runOnce())

        if button == 'back': return LEFT_BACKWARDS

        # first, check they entered something valid:
        try:
            datetime.datetime(int(year.value()),
                              int(month.value()),
                              int(day.value()),
                              int(hour.value()),
                              int(minute.value()))
        except ValueError, _:
            # the date was invalid - tell them why:
            done = False
            ButtonChoiceWindow(tui.screen, "Date error",
                               "The date/time you entered was not valid.  Please try again.",
                               ['Ok'])
        else:
            done = True

    # we're done:
    assert button == 'ok'
    answers['set-time'] = True
    answers['set-time-dialog-dismissed'] = datetime.datetime.now()
    answers['localtime'] = datetime.datetime(int(year.value()),
                                             int(month.value()),
                                             int(day.value()),
                                             int(hour.value()),
                                             int(minute.value()))
    return RIGHT_FORWARDS

def installation_complete():
    ButtonChoiceWindow(tui.screen,
                       "Installation Complete",
                       """The %s installation has completed.

Please remove any local media from the drive, and press Enter to reboot.""" % PRODUCT_BRAND,
                       ['Ok'])

    return RIGHT_FORWARDS

def request_media(medianame):
    button = ButtonChoiceWindow(tui.screen, "Media Not Found",
                                "Please insert the media labelled '%s' into your drive.  If the media is already present, then the installer was unable to locate it - please refer to your user guide, or a Technical Support Representative, for more information" % medianame,
                                ['Retry', 'Cancel'], width=50)

    return button != 'cancel'

###
# Getting more media:

<|MERGE_RESOLUTION|>--- conflicted
+++ resolved
@@ -1041,19 +1041,6 @@
 
     button = buttons.buttonPressed(gf.runOnce())
 
-<<<<<<< HEAD
-    if buttons.buttonPressed(result) in ['ok', None]:
-        if hide_cb or not dhcp_cb.value():
-            servers = filter(lambda x: x != "", [ntp1_field.value(), ntp2_field.value(), ntp3_field.value()])
-            if len(servers) == 0:
-                ButtonChoiceWindow(tui.screen,
-                                   "NTP Configuration",
-                                   "You didn't specify any NTP servers!",
-                                   ["Ok"])
-                return 0
-            else:
-                answers['ntp-servers'] = servers
-=======
     if button == 'back': return LEFT_BACKWARDS
 
     if hide_cb or not dhcp_cb.value():
@@ -1064,7 +1051,6 @@
                                "You did not specify any NTP servers",
                                ["Ok"])
             return REPEAT_STEP
->>>>>>> 4d3ee529
         else:
             answers['ntp-servers'] = servers
     else:
